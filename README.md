--- conflicted
+++ resolved
@@ -20,17 +20,7 @@
 
 ![](./assets/picture.png)
 
-<<<<<<< HEAD
-## Quick Start
-* **Basic Usage of LinFusion:** (can be found in the `examples/basic_usage.ipynb` file.)
-
-
-```python
-from diffusers import AutoPipelineForText2Image
-import torch
-=======
 ## 🔥News
->>>>>>> 9871e2fe
 
 **[2024/09/05]** [Gradio demo](https://huggingface.co/spaces/Huage001/LinFusion-SD-v1.5) for SD-v1.5 is released! Text-to-image, image-to-image, and IP-Adapter are supported currently.
 
@@ -39,48 +29,8 @@
 1. `Yuanshi/LinFusion-1-5`: For Stable Diffusion 1.5 and its variants. <a href="https://huggingface.co/Yuanshi/LinFusion-1-5"><img src="https://img.shields.io/badge/%F0%9F%A4%97-LinFusion for 1.5-yellow"></a>
 
 
-<<<<<<< HEAD
-seed_everything(123)
-image = pipeline(
-	"An astronaut floating in space. Beautiful view of the stars and the universe in the background."
-).images[0]
-```
-`LinFusion.construct_for(pipeline)` will return a LinFusion model that matches the pipeline's structure. And this LinFusion model will automatically mount to the pipeline's forward function.
-
-## Customization
-* **Specific the LinFusion model path:** 
-```python
-linfusion = LinFusion.construct_for(
-    pipeline,
-    pretrained_model_name_or_path = "[path to the model]"
-)
-```
-
-* **Construct LinFusion model with specific parameters:** 
-
-**Step 1.** Get the default parameters for some specific model:
-```python
-config = LinFusion.get_default_config(pipeline)
-```
-**Step 2.** Modify the parameters you want to change.
-```python
-config["modules_list"][0]["projection_mid_dim"] = 128
-```
-
-**Step 3.** Construct the LinFusion model by passing the modified parameters:
-```python
-linfusion = LinFusion(**config)
-```
-
-**Step 4.** Mount the LinFusion model to the pipeline:
-```python
-linfusion.mount_to(pipeline)
-```
-
-=======
 ## Quick Start
 * If you have not, install [PyTorch](https://pytorch.org/get-started/locally/) and [diffusers](https://huggingface.co/docs/diffusers/index).
->>>>>>> 9871e2fe
 
 * Clone this repo to your project directory:
 
